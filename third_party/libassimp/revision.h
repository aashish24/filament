#ifndef ASSIMP_REVISION_H_INC
#define ASSIMP_REVISION_H_INC

<<<<<<< HEAD
#define GitVersion 0xe6905b6a
=======
#define GitVersion 0xd7eae5bb
>>>>>>> 4be93cbd
#define GitBranch "master"

#endif // ASSIMP_REVISION_H_INC<|MERGE_RESOLUTION|>--- conflicted
+++ resolved
@@ -1,11 +1,7 @@
 #ifndef ASSIMP_REVISION_H_INC
 #define ASSIMP_REVISION_H_INC
 
-<<<<<<< HEAD
-#define GitVersion 0xe6905b6a
-=======
 #define GitVersion 0xd7eae5bb
->>>>>>> 4be93cbd
 #define GitBranch "master"
 
 #endif // ASSIMP_REVISION_H_INC